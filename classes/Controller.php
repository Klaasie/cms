--- conflicted
+++ resolved
@@ -939,29 +939,6 @@
     }
 
     /**
-<<<<<<< HEAD
-     * Combines JavaScript and StyleSheet assets.
-     * @param string $name Combined file code
-     * @return string Combined content.
-     */
-    public function combine($name)
-    {
-        try {
-            if (!strpos($name, '-')) {
-                throw new CmsException(Lang::get('cms::lang.combiner.not_found', ['name'=>$name]));
-            }
-            $parts = explode('-', $name);
-            $cacheId = $parts[0];
-            $combiner = new CombineAssets;
-            return $combiner->getContents($cacheId);
-        } catch (Exception $ex) {
-            return '/* '.$ex->getMessage().' */';
-        }
-    }
-
-    /**
-=======
->>>>>>> 8c2ae626
      * Searches the layout and page components by an alias
      * @return ComponentBase The component object, if found
      */
