--- conflicted
+++ resolved
@@ -147,17 +147,15 @@
 
         $normalizedItems = [];
         foreach ($items as $item) {
-<<<<<<< HEAD
-=======
             if ($this->suppressDirectories) {
                 $filelName = $item->getBaseFileName();
                 $dir = dirname($filelName);
 
-                if (in_array($dir, $this->suppressDirectories))
+                if (in_array($dir, $this->suppressDirectories)) {
                     continue;
-            }
-
->>>>>>> 27154583
+                }
+            }
+
             $normalizedItems[] = $this->normalizeItem($item);
         }
 
@@ -240,14 +238,9 @@
     {
         $titleProperty = $this->titleProperty;
 
-<<<<<<< HEAD
         if ($titleProperty) {
-            return $item->$titleProperty ?: $item->getFileName();
-        }
-=======
-        if ($titleProperty)
             return $item->$titleProperty ?: basename($item->getFileName());
->>>>>>> 27154583
+        }
 
         return basename($item->getFileName());
     }
@@ -289,17 +282,11 @@
         if (strlen($item->title)) {
             if (Str::contains(Str::lower($item->title), $word)) {
                 return true;
-<<<<<<< HEAD
             }
         } else {
             if (Str::contains(Str::lower($item->fileName), $word)) {
                 return true;
             }
-=======
-        }
-        else if (Str::contains(Str::lower($item->fileName), $word)) {
-            return true;
->>>>>>> 27154583
         }
 
         if (Str::contains(Str::lower($item->description), $word) && strlen($item->description)) {
@@ -307,14 +294,9 @@
         }
 
         foreach ($item->descriptions as $value) {
-<<<<<<< HEAD
             if (Str::contains(Str::lower($value), $word) && strlen($value)) {
                 return true;
             }
-=======
-            if (Str::contains(Str::lower($value), $word) && strlen($value))
-                return true;
->>>>>>> 27154583
         }
 
         return false;
